--- conflicted
+++ resolved
@@ -93,15 +93,9 @@
         "typing",
         "pandas >= 1.1.4",
         "psutil",
-<<<<<<< HEAD
-        "pyarrow >= 4.0.1, < 7.0.0",
+        "pyarrow >= 4.0.1",
         "ray >= 2.1.0",
-        "pyspark >= 3.1.1, <= 3.3.0",
-=======
-        "pyarrow >= 4.0.1",
-        "ray >= 1.9.0",
         "pyspark >= 3.1.1, <= 3.3.1",
->>>>>>> 95e78b2b
         "netifaces"
     ]
 
