#
# Licensed to the Apache Software Foundation (ASF) under one or more
# contributor license agreements.  See the NOTICE file distributed with
# this work for additional information regarding copyright ownership.
# The ASF licenses this file to You under the Apache License, Version 2.0
# (the "License"); you may not use this file except in compliance with
# the License.  You may obtain a copy of the License at
#
#    http://www.apache.org/licenses/LICENSE-2.0
#
# Unless required by applicable law or agreed to in writing, software
# distributed under the License is distributed on an "AS IS" BASIS,
# WITHOUT WARRANTIES OR CONDITIONS OF ANY KIND, either express or implied.
# See the License for the specific language governing permissions and
# limitations under the License.
#

import glob
import io
import os
import sys
from datetime import datetime
from shutil import copy2, rmtree

from grpc_tools.command import build_package_protos
from setuptools import find_packages, setup, Command

build_mode = os.getenv("RAYDP_BUILD_MODE", "")
package_name = os.getenv("RAYDP_PACKAGE_NAME", "raydp")
BASE_VERSION = "1.7.0"
if build_mode == "nightly":
    VERSION = BASE_VERSION + datetime.today().strftime("b%Y%m%d.dev0")
# for legacy raydp_nightly package
elif package_name == 'raydp_nightly':
    VERSION = datetime.today().strftime("%Y.%m.%d.dev0")
else:
    VERSION = BASE_VERSION + ".dev0"

ROOT_DIR = os.path.dirname(__file__)

TEMP_PATH = "deps"
CORE_DIR = os.path.abspath("../core")
BIN_DIR = os.path.abspath("../bin")

JARS_PATH = glob.glob(os.path.join(CORE_DIR, f"**/target/raydp-*.jar"), recursive=True)
JARS_TARGET = os.path.join(TEMP_PATH, "jars")

SCRIPT_PATH = os.path.join(BIN_DIR, f"raydp-submit")
SCRIPT_TARGET = os.path.join(TEMP_PATH, "bin")

if len(JARS_PATH) == 0:
    print("Can't find core module jars, you need to build the jars with 'mvn clean package'"
          " under core directory first.", file=sys.stderr)
    sys.exit(-1)

# build the temp dir
try:
    os.mkdir(TEMP_PATH)
    os.mkdir(JARS_TARGET)
    os.mkdir(SCRIPT_TARGET)
except:
    print(f"Temp path for symlink to parent already exists {TEMP_PATH}", file=sys.stderr)
    sys.exit(-1)


class CustomBuildPackageProtos(Command):
    """Command to generate project *_pb2.py modules from proto files.

    Copied from grpc_tools.command.BuildPackageProtos and change the proto root dir.
    """

    description = 'build grpc protobuf modules'
    user_options = [('strict-mode', 's',
                     'exit with non-zero value if the proto compiling fails.')]

    def initialize_options(self):
        self.strict_mode = False

    def finalize_options(self):
        pass

    def run(self):
        # due to limitations of the proto generator, we require that only *one*
        # directory is provided as an 'include' directory. We assume it's the '' key
        # to `self.distribution.package_dir` (and get a key error if it's not
        # there).
        build_package_protos(self.distribution.package_dir["mpi_network_proto"],
                             self.strict_mode)


try:
    for jar_path in JARS_PATH:
        print(f"Copying {jar_path} to {JARS_TARGET}")
        copy2(jar_path, JARS_TARGET)
    copy2(SCRIPT_PATH, SCRIPT_TARGET)

<<<<<<< HEAD
    _here = os.path.abspath(os.path.dirname(__file__))
    with open('requirements.txt') as f:
        required = f.read().splitlines()

    python_2 = sys.version_info[0] == 2

    def read(file_name):
        with open(file_name, 'rU' if python_2 else 'r') as file_handler:
            return file_handler.read()


    def read_reqs(file_name):
        req_path = os.path.join(_here, file_name)
        return [req.strip() for req in read(req_path).splitlines() if req.strip()]


    install_requires = read_reqs('requirements.txt')
=======
    install_requires = [
        "numpy < 2.0.0",
        "pandas >= 1.1.4",
        "psutil",
        "pyarrow >= 4.0.1, <15.0.0",
        "ray >= 2.1.0",
        "pyspark >= 3.1.1, <=3.5.1",
        "netifaces",
        "protobuf > 3.19.5, <= 3.20.3"
    ]
>>>>>>> d4fd70de

    _packages = find_packages()
    _packages.append("raydp.jars")
    _packages.append("raydp.bin")

    setup(
        name=package_name,
        version=VERSION,
        author="RayDP Developers",
        author_email="raydp-dev@googlegroups.com",
        license="Apache 2.0",
        url="https://github.com/oap-project/raydp",
        keywords="raydp spark ray distributed data-processing",
        description="RayDP: Distributed Data Processing on Ray",
        long_description=io.open(
            os.path.join(ROOT_DIR, os.path.pardir, "README.md"),
            "r",
            encoding="utf-8").read(),
        long_description_content_type="text/markdown",
        packages=_packages,
        include_package_data=True,
        package_dir={"raydp.jars": "deps/jars", "raydp.bin": "deps/bin",
                     "mpi_network_proto": "raydp/mpi/network"},
        package_data={"raydp.jars": ["*.jar"], "raydp.bin": ["raydp-submit"]},
        cmdclass={
            'build_proto_modules': CustomBuildPackageProtos,
        },
        install_requires=install_requires,
        setup_requires=["grpcio-tools"],
        python_requires='>=3.6',
        classifiers=[
            'License :: OSI Approved :: Apache Software License',
            'Programming Language :: Python :: 3.8',
            'Programming Language :: Python :: 3.9',
            'Programming Language :: Python :: 3.10',
        ]
    )
finally:
    rmtree(os.path.join(TEMP_PATH, "jars"))
    rmtree(os.path.join(TEMP_PATH, "bin"))
    os.rmdir(TEMP_PATH)<|MERGE_RESOLUTION|>--- conflicted
+++ resolved
@@ -94,7 +94,7 @@
         copy2(jar_path, JARS_TARGET)
     copy2(SCRIPT_PATH, SCRIPT_TARGET)
 
-<<<<<<< HEAD
+
     _here = os.path.abspath(os.path.dirname(__file__))
     with open('requirements.txt') as f:
         required = f.read().splitlines()
@@ -112,18 +112,6 @@
 
 
     install_requires = read_reqs('requirements.txt')
-=======
-    install_requires = [
-        "numpy < 2.0.0",
-        "pandas >= 1.1.4",
-        "psutil",
-        "pyarrow >= 4.0.1, <15.0.0",
-        "ray >= 2.1.0",
-        "pyspark >= 3.1.1, <=3.5.1",
-        "netifaces",
-        "protobuf > 3.19.5, <= 3.20.3"
-    ]
->>>>>>> d4fd70de
 
     _packages = find_packages()
     _packages.append("raydp.jars")
