--- conflicted
+++ resolved
@@ -21,18 +21,12 @@
 import tensorflow.keras as keras
 from tensorflow import DType, TensorShape
 from tensorflow.keras.callbacks import Callback
-<<<<<<< HEAD
+
 import ray
-from ray import train
-from ray.train import Trainer
-from ray.train.tensorflow import prepare_dataset_shard
-=======
-
 from ray.train.tensorflow import TensorflowTrainer, prepare_dataset_shard
 from ray.air import session
 from ray.air.config import ScalingConfig, RunConfig, FailureConfig
 from ray.air.checkpoint import Checkpoint
->>>>>>> fa117b4e
 from ray.data.dataset import Dataset
 from raydp.estimator import EstimatorInterface
 from raydp.spark.interfaces import SparkEstimatorInterface, DF, OPTIONAL_DF
@@ -265,24 +259,10 @@
         else:
             train_ds = spark_dataframe_to_ray_dataset(train_df,
                                                   _use_owner=stop_spark_after_conversion)
-<<<<<<< HEAD
             if evaluate_df is not None:
                 evaluate_df = self._check_and_convert(evaluate_df)
                 evaluate_ds = spark_dataframe_to_ray_dataset(evaluate_df,
                                                          _use_owner=stop_spark_after_conversion)
-
-        if self._shuffle:
-            train_ds = train_ds.random_shuffle()
-            if evaluate_df is not None:
-                evaluate_ds = evaluate_ds.random_shuffle()
-
-=======
-        evaluate_ds = None
-        if evaluate_df is not None:
-            evaluate_df = self._check_and_convert(evaluate_df)
-            evaluate_ds = spark_dataframe_to_ray_dataset(evaluate_df,
-                                                         _use_owner=stop_spark_after_conversion)
->>>>>>> fa117b4e
         if stop_spark_after_conversion:
             stop_spark(del_obj_holder=False)
         return self.fit(
