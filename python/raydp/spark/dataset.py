#
# Licensed to the Apache Software Foundation (ASF) under one or more
# contributor license agreements.  See the NOTICE file distributed with
# this work for additional information regarding copyright ownership.
# The ASF licenses this file to You under the Apache License, Version 2.0
# (the "License"); you may not use this file except in compliance with
# the License.  You may obtain a copy of the License at
#
#    http://www.apache.org/licenses/LICENSE-2.0
#
# Unless required by applicable law or agreed to in writing, software
# distributed under the License is distributed on an "AS IS" BASIS,
# WITHOUT WARRANTIES OR CONDITIONS OF ANY KIND, either express or implied.
# See the License for the specific language governing permissions and
# limitations under the License.

import logging
import uuid
from typing import Callable, Dict, List, NoReturn, Optional, Iterable, Union

import numpy as np
import pandas as pd
import pyarrow as pa
import pyarrow.parquet as pq
import pyspark.sql as sql
from pyspark.sql.dataframe import DataFrame
from pyspark.sql.types import StructType
from pyspark.sql.pandas.types import from_arrow_type
from pyspark.storagelevel import StorageLevel
import ray
from ray.data import Dataset, from_arrow_refs
from ray.types import ObjectRef
import ray.util.iter as parallel_it
from ray._private.client_mode_hook import client_mode_wrap
try:
    import ray.util.data as ml_dataset
    from ray.util.data import MLDataset
    from ray.util.data.interface import _SourceShard
    HAS_MLDATASET = True
except ImportError:
    # Ray MLDataset is removed in Ray 2.0
    HAS_MLDATASET = False
from raydp.spark.parallel_iterator_worker import ParallelIteratorWorkerWithLen
from raydp.utils import divide_blocks
from raydp.spark.ray_cluster_master import RAYDP_SPARK_MASTER_SUFFIX


logger = logging.getLogger(__name__)


class RecordPiece:
    def __init__(self, row_ids, num_rows: int):
        self.row_ids = row_ids
        self.num_rows = num_rows

    def read(self, shuffle: bool) -> pd.DataFrame:
        raise NotImplementedError

    def with_row_ids(self, new_row_ids) -> "RecordPiece":
        raise NotImplementedError

    def __len__(self):
        """Return the number of rows"""
        return self.num_rows


class RayObjectPiece(RecordPiece):
    def __init__(self,
                 obj_id: ray.ObjectRef,
                 row_ids: Optional[List[int]],
                 num_rows: int):
        super().__init__(row_ids, num_rows)
        self.obj_id = obj_id

    def read(self, shuffle: bool) -> pd.DataFrame:
        data = ray.get(self.obj_id)
        reader = pa.ipc.open_stream(data)
        tb = reader.read_all()
        df: pd.DataFrame = tb.to_pandas()
        if self.row_ids:
            df = df.loc[self.row_ids]

        if shuffle:
            df = df.sample(frac=1.0)
        return df

    def with_row_ids(self, new_row_ids) -> "RayObjectPiece":
        """chang the num_rows to the length of new_row_ids. Keep the original size if
        the new_row_ids is None.
        """

        if new_row_ids:
            num_rows = len(new_row_ids)
        else:
            num_rows = self.num_rows

        return RayObjectPiece(self.obj_id, new_row_ids, num_rows)


class ParquetPiece(RecordPiece):
    def __init__(self,
                 piece: pq.ParquetDatasetPiece,
                 columns: List[str],
                 partitions: pq.ParquetPartitions,
                 row_ids: Optional[List[int]],
                 num_rows: int):
        super().__init__(row_ids, num_rows)
        self.piece = piece
        self.columns = columns
        self.partitions = partitions

    def read(self, shuffle: bool) -> pd.DataFrame:
        pdf = self.piece.read(columns=self.columns,
                              use_threads=False,
                              partitions=self.partitions).to_pandas()
        if self.row_ids:
            pdf = pdf.loc[self.row_ids]

        if shuffle:
            pdf = pdf.sample(frac=1.0)
        return pdf

    def with_row_ids(self, new_row_ids) -> "ParquetPiece":
        """
        chang the num_rows to the length of new_row_ids. Keep the original size if
        the new_row_ids is None.
        """
        if new_row_ids:
            num_rows = len(new_row_ids)
        else:
            num_rows = self.num_rows
        return ParquetPiece(self.piece, self.columns, self.partitions, new_row_ids, num_rows)


@client_mode_wrap
def _register_objects(records):
    worker = ray.worker.global_worker
    blocks: List[ray.ObjectRef] = []
    block_sizes: List[int] = []
    for obj_id, owner, num_record in records:
        object_ref = ray.ObjectRef(obj_id)
        # Register the ownership of the ObjectRef
        worker.core_worker.deserialize_and_register_object_ref(
            object_ref.binary(), ray.ObjectRef.nil(), owner, "")
        blocks.append(object_ref)
        block_sizes.append(num_record)
    return blocks, block_sizes

def _save_spark_df_to_object_store(df: sql.DataFrame, use_batch: bool = True,
                                   _use_owner: bool = False):
    # call java function from python
    jvm = df.sql_ctx.sparkSession.sparkContext._jvm
    jdf = df._jdf
    object_store_writer = jvm.org.apache.spark.sql.raydp.ObjectStoreWriter(jdf)
    obj_holder_name = df.sql_ctx.sparkSession.sparkContext.appName + RAYDP_SPARK_MASTER_SUFFIX
    if _use_owner is True:
        records = object_store_writer.save(use_batch, obj_holder_name)
    else:
        records = object_store_writer.save(use_batch, "")

    record_tuples = [(record.objectId(), record.ownerAddress(), record.numRecords())
                        for record in records]
    blocks, block_sizes = _register_objects(record_tuples)

    if _use_owner is True:
        holder = ray.get_actor(obj_holder_name)
        df_id = uuid.uuid4()
        ray.get(holder.add_objects.remote(df_id, blocks))

    return blocks, block_sizes

def spark_dataframe_to_ray_dataset(df: sql.DataFrame,
                                   parallelism: Optional[int] = None,
                                   _use_owner: bool = False):
    num_part = df.rdd.getNumPartitions()
    if parallelism is not None:
        if parallelism != num_part:
            df = df.repartition(parallelism)
    blocks, _ = _save_spark_df_to_object_store(df, False, _use_owner)
    return from_arrow_refs(blocks)

<<<<<<< HEAD
# This is an experimental API for now.
# If you had any issue using it, welcome to report at our github.
# This function WILL cache/persist the dataframe!
def from_spark_recoverable(df: sql.DataFrame,
                           storage_level: StorageLevel = StorageLevel.MEMORY_AND_DISK,
                           parallelism: Optional[int] = None):
    num_part = df.rdd.getNumPartitions()
    if parallelism is not None:
        if parallelism != num_part:
            df = df.repartition(parallelism)
    sc = df.sql_ctx.sparkSession.sparkContext
    storage_level = sc._getJavaStorageLevel(storage_level)
    object_store_writer = sc._jvm.org.apache.spark.sql.raydp.ObjectStoreWriter
    object_ids = object_store_writer.fromSparkRDD(df._jdf, storage_level)
    owner = object_store_writer.getAddress()
    worker = ray.worker.global_worker
    blocks = []
    for object_id in object_ids:
        object_ref = ray.ObjectRef(object_id)
        # Register the ownership of the ObjectRef
        worker.core_worker.deserialize_and_register_object_ref(
            object_ref.binary(), ray.ObjectRef.nil(), owner, "")
        blocks.append(object_ref)
    return from_arrow_refs(blocks)

@ray.remote
class RayDPConversionHelper():
    def __init__(self):
        self.objects = {}
        self.this_actor_id = None

    def add_objects(self, timestamp, objects):
        self.objects[timestamp] = objects

    def get_object(self, timestamp, idx):
        return self.objects[timestamp][idx]

    def get_ray_address(self):
        return ray.worker.global_worker.node.address

    def terminate(self):
        ray.actor.exit_actor()

    def get_actor_id(self):
        self.this_actor_id = ray.get_runtime_context().actor_id
        return self.this_actor_id

RAYDP_OBJ_HOLDER_SUFFIX = "_OBJ_HOLDER"
=======
>>>>>>> 95e78b2b

def _convert_by_udf(spark: sql.SparkSession,
                    blocks: List[ObjectRef],
                    locations: List[bytes],
                    schema: StructType) -> DataFrame:
    holder_name  = spark.sparkContext.appName + RAYDP_SPARK_MASTER_SUFFIX
    holder = ray.get_actor(holder_name)
    df_id = uuid.uuid4()
    ray.get(holder.add_objects.remote(df_id, blocks))
    jvm = spark.sparkContext._jvm
    object_store_reader = jvm.org.apache.spark.sql.raydp.ObjectStoreReader
    # create the rdd then dataframe to utilize locality
    jdf = object_store_reader.createRayObjectRefDF(spark._jsparkSession, locations)
    current_namespace = ray.get_runtime_context().namespace
    ray_address = ray.get(holder.get_ray_address.remote())
    blocks_df = DataFrame(jdf, spark._wrapped if hasattr(spark, "_wrapped") else spark)
    def _convert_blocks_to_dataframe(blocks):
        # connect to ray
        if not ray.is_initialized():
            ray.init(address=ray_address,
                     namespace=current_namespace,
                     logging_level=logging.WARN)
        obj_holder = ray.get_actor(holder_name)
        for block in blocks:
            dfs = []
            for idx in block["idx"]:
                ref = ray.get(obj_holder.get_object.remote(df_id, idx))
                data = ray.get(ref)
                dfs.append(data.to_pandas())
            yield pd.concat(dfs)
    df = blocks_df.mapInPandas(_convert_blocks_to_dataframe, schema)
    return df

def _convert_by_rdd(spark: sql.SparkSession,
                    blocks: Dataset,
                    locations: List[bytes],
                    schema: StructType) -> DataFrame:
    object_ids = [block.binary() for block in blocks]
    schema_str = schema.json()
    jvm = spark.sparkContext._jvm
    # create rdd in java
    rdd = jvm.org.apache.spark.rdd.RayDatasetRDD(spark._jsc, object_ids, locations)
    # convert the rdd to dataframe
    object_store_reader = jvm.org.apache.spark.sql.raydp.ObjectStoreReader
    jdf = object_store_reader.RayDatasetToDataFrame(spark._jsparkSession, rdd, schema_str)
    return DataFrame(jdf, spark._wrapped if hasattr(spark, "_wrapped") else spark)

@client_mode_wrap
def get_locations(blocks):
    core_worker = ray.worker.global_worker.core_worker
    return [
        core_worker.get_owner_address(block)
        for block in blocks
    ]

def ray_dataset_to_spark_dataframe(spark: sql.SparkSession,
                                   arrow_schema: "pa.lib.Schema",
                                   blocks: List[ObjectRef],
                                   locations = None) -> DataFrame:
    locations = get_locations(blocks)
    if not isinstance(arrow_schema, pa.lib.Schema):
        raise RuntimeError(f"Schema is {type(arrow_schema)}, required pyarrow.lib.Schema. \n" \
                           f"to_spark does not support converting non-arrow ray datasets.")
    schema = StructType()
    for field in arrow_schema:
        schema.add(field.name, from_arrow_type(field.type), nullable=field.nullable)
    #TODO how to branch on type of block?
    sample = ray.get(blocks[0])
    if isinstance(sample, bytes):
        return _convert_by_rdd(spark, blocks, locations, schema)
    elif isinstance(sample, pa.Table):
        return _convert_by_udf(spark, blocks, locations, schema)
    else:
        raise RuntimeError("ray.to_spark only supports arrow type blocks")

if HAS_MLDATASET:
    class RecordBatch(_SourceShard):
        def __init__(self,
                    shard_id: int,
                    prefix: str,
                    record_pieces: List[RecordPiece],
                    shuffle: bool,
                    shuffle_seed: int):
            self._shard_id = shard_id
            self._prefix = prefix
            self.record_pieces = record_pieces
            self.shuffle = shuffle
            self.shuffle_seed = shuffle_seed

        def prefix(self) -> str:
            return self._prefix

        @property
        def shard_id(self) -> int:
            return self._shard_id

        def __iter__(self) -> Iterable[pd.DataFrame]:
            if self.shuffle:
                np.random.seed(self.shuffle_seed)
                np.random.shuffle(self.record_pieces)

            for piece in self.record_pieces:
                yield piece.read(self.shuffle)

        def __len__(self):
            return sum([len(piece) for piece in self.record_pieces])


    class RayRecordBatch(RecordBatch):
        def __init__(self,
                    shard_id: int,
                    prefix: str,
                    record_pieces: List[RecordPiece],
                    shuffle: bool,
                    shuffle_seed: int):
            super().__init__(shard_id, prefix, record_pieces, shuffle, shuffle_seed)
            self.resolved: bool = False

        def resolve(self, timeout: Optional[float] = None) -> NoReturn:
            """
            This is just fetch object from remote object store to local and without deserialization.
            :param timeout: The maximum amount of time in seconds to wait before returning.
            """
            if self.resolved:
                return

            worker = ray.worker.global_worker
            worker.check_connected()
            timeout_ms = int(timeout * 1000) if timeout else -1
            object_ids = [record.obj_id for record in self.record_pieces]
            worker.core_worker.get_objects(object_ids, worker.current_task_id, timeout_ms)
            self.resolved = True


    def _create_ml_dataset(name: str,
                        record_pieces: List[RecordPiece],
                        record_sizes: List[int],
                        num_shards: int,
                        shuffle: bool,
                        shuffle_seed: int,
                        RecordBatchCls,
                        node_hints: List[str] = None) -> MLDataset:
        if node_hints is not None:
            assert num_shards % len(node_hints) == 0,\
                (f"num_shards: {num_shards} should be a multiple"
                 f" of length of node_hints: {node_hints}")
        if shuffle_seed:
            np.random.seed(shuffle_seed)
        else:
            np.random.seed(0)

        # split the piece into num_shards partitions
        divided_blocks = divide_blocks(blocks=record_sizes,
                                    world_size=num_shards,
                                    shuffle=shuffle,
                                    shuffle_seed=shuffle_seed)

        record_batches = []

        for rank, blocks in divided_blocks.items():
            pieces = []
            for index, num_samples in blocks:
                record_size = record_sizes[index]
                piece = record_pieces[index]
                if num_samples != record_size:
                    assert num_samples < record_size
                    new_row_ids = np.random.choice(
                        record_size, size=num_samples).tolist()
                    piece = piece.with_row_ids(new_row_ids)
                pieces.append(piece)

            if shuffle:
                np.random.shuffle(pieces)
            record_batches.append(RecordBatchCls(shard_id=rank,
                                                prefix=name,
                                                record_pieces=pieces,
                                                shuffle=shuffle,
                                                shuffle_seed=shuffle_seed))

        worker_cls = ray.remote(ParallelIteratorWorkerWithLen)
        if node_hints is not None:
            actors = []
            multiplier = num_shards // len(node_hints)
            resource_keys = [f"node:{node_hints[i // multiplier]}" for i in range(num_shards)]
            for g, resource_key in zip(record_batches, resource_keys):
                actor = worker_cls.options(resources={resource_key: 0.01}).remote(g, False, len(g))
                actors.append(actor)
        else:
            worker_cls = ray.remote(ParallelIteratorWorkerWithLen)
            actors = [worker_cls.remote(g, False, len(g)) for g in record_batches]

        it = parallel_it.from_actors(actors, name)
        ds = ml_dataset.from_parallel_iter(
            it, need_convert=False, batch_size=0, repeated=False)
        return ds


    class RayMLDataset:
        @staticmethod
        def from_spark(df: sql.DataFrame,
                    num_shards: int,
                    shuffle: bool = True,
                    shuffle_seed: int = None,
                    fs_directory: Optional[str] = None,
                    compression: Optional[str] = None,
                    node_hints: List[str] = None) -> MLDataset:
            """ Create a MLDataset from Spark DataFrame

            This method will create a MLDataset from Spark DataFrame.

            :param df: the pyspark.sql.DataFrame
            :param num_shards: the number of shards will be created for the MLDataset
            :param shuffle: whether need to shuffle the blocks when create the MLDataset
            :param shuffle_seed: the shuffle seed, default is 0
            :param fs_directory: an optional distributed file system directory for cache the
                DataFrame. We will write the DataFrame to the given directory with parquet
                format if this is provided. Otherwise, we will write the DataFrame to ray
                object store.
            :param compression: the optional compression for write the DataFrame as parquet
                file. This is only useful when the fs_directory set.
            :param node_hints: the node hints to create MLDataset actors
            :return: a MLDataset
            """
            df = df.repartition(num_shards)
            if fs_directory is None:
                # fs_directory has not provided, we save the Spark DataFrame to ray object store
                blocks, block_sizes = _save_spark_df_to_object_store(df)
                record_pieces = [RayObjectPiece(obj, None, num_rows)
                                for obj, num_rows in zip(blocks, block_sizes)]

                return _create_ml_dataset("from_spark", record_pieces, block_sizes, num_shards,
                                        shuffle, shuffle_seed, RayRecordBatch,
                                        node_hints)
            else:
                # fs_directory has provided, we write the Spark DataFrame as Parquet files
                df.write.parquet(fs_directory, compression=compression)
                # create the MLDataset from the parquet file
                ds = RayMLDataset.from_parquet(
                    fs_directory, num_shards, shuffle, shuffle_seed, node_hints)
                return ds

        @staticmethod
        def from_parquet(paths: Union[str, List[str]],
                        num_shards: int,
                        shuffle: bool = True,
                        shuffle_seed: int = None,
                        columns: Optional[List[str]] = None,
                        node_hints: List[str] = None,
                        extra_parquet_arguments: Dict = None) -> MLDataset:
            """ Create a MLDataset from Parquet files.

            :param paths: the parquet files path
            :param num_shards: the number of shards will be created for the MLDataset
            :param shuffle: whether need to shuffle the blocks when create the MLDataset
            :param shuffle_seed: the shuffle seed, default is 0
            :param columns: the columns that need to read
            :param node_hints: the node hints to create MLDataset actors
            :param extra_parquet_arguments: the extra arguments need to pass into the parquet file
                reading
            :return: a MLDataset
            """
            if not extra_parquet_arguments:
                extra_parquet_arguments = {}
            ds = pq.ParquetDataset(paths, **extra_parquet_arguments)
            pieces = ds.pieces
            record_pieces = []
            record_sizes = []

            for piece in pieces:
                meta_data = piece.get_metadata().to_dict()
                num_row_groups = meta_data["num_row_groups"]
                row_groups = meta_data["row_groups"]
                for i in range(num_row_groups):
                    num_rows = row_groups[i]["num_rows"]
                    parquet_ds_piece = pq.ParquetDatasetPiece(piece.path, piece.open_file_func,
                                                            piece.file_options, i,
                                                            piece.partition_keys)
                    # row_ids will be set later
                    record_pieces.append(ParquetPiece(piece=parquet_ds_piece,
                                                    columns=columns,
                                                    partitions=ds.partitions,
                                                    row_ids=None,
                                                    num_rows=num_rows))
                    record_sizes.append(num_rows)

            return _create_ml_dataset("from_parquet", record_pieces, record_sizes, num_shards,
                                    shuffle, shuffle_seed, RecordBatch, node_hints)

        @staticmethod
        def to_torch(
                ds: MLDataset,
                world_size: int,
                world_rank: int,
                batch_size: int,
                collate_fn: Callable,
                shuffle: bool = False,
                shuffle_seed: int = None,
                local_rank: int = -1,
                prefer_node: str = None,
                prefetch: bool = False):
            """
            Create DataLoader from a MLDataset
            :param ds: the MLDataset
            :param world_size: the world_size of distributed model training
            :param world_rank: create the DataLoader for the given world_rank
            :param batch_size: the batch_size of the DtaLoader
            :param collate_fn: the collate_fn that create tensors from a pandas DataFrame
            :param shuffle: whether shuffle each batch of data
            :param shuffle_seed: the shuffle seed
            :param local_rank: the node local rank. It must be provided if prefer_node is
                not None.
            :param prefer_node: the prefer node for create the MLDataset actor
            :param prefetch: prefetch the data of DataLoader with one thread
            :return: a pytorch DataLoader
            """
            # pylint: disable=C0415
            import torch
            from raydp.torch.torch_ml_dataset import PrefetchedDataLoader, TorchMLDataset

            num_shards = ds.num_shards()
            assert num_shards % world_size == 0, \
                (f"The number shards of MLDataset({ds}) should be a multiple of "
                f"world_size({world_size})")
            multiplier = num_shards // world_size

            selected_ds = None
            if prefer_node is not None:
                assert 0 <= local_rank < world_size

                # get all actors
                # there should be only one actor_set because of select_shards() is not allowed
                # after union()

                def location_check(actor):
                    address = ray.actors(actor._actor_id.hex())["Address"]["IPAddress"]
                    return address == prefer_node

                actors = ds.actor_sets[0].actors
                actor_indexes = [i for i, actor in enumerate(actors) if location_check(actor)]
                if len(actor_indexes) % multiplier != 0:
                    selected_ds = None
                    logger.warning(f"We could not find enough shard actor in prefer "
                                f"node({prefer_node}), fail back to normal select_shards(). "
                                f"Found: ({actor_indexes}) which length is not multiple of "
                                f"num_shards({num_shards}) // world_size({world_size}).")
                else:
                    shard_ids = actor_indexes[local_rank: local_rank + multiplier]
                    selected_ds = ds.select_shards(shard_ids)

            if selected_ds is None:
                shard_ids = []
                i = world_rank
                step = world_size
                while i < num_shards:
                    shard_ids.append(i)
                    i += step
                selected_ds = ds.select_shards(shard_ids)

            selected_ds = selected_ds.batch(batch_size)
            torch_ds = TorchMLDataset(selected_ds, collate_fn, shuffle, shuffle_seed)
            data_loader = torch.utils.data.DataLoader(dataset=torch_ds,
                                                    batch_size=None,
                                                    batch_sampler=None,
                                                    shuffle=False,
                                                    num_workers=0,
                                                    collate_fn=None,
                                                    pin_memory=False,
                                                    drop_last=False,
                                                    sampler=None)
            if prefetch:
                data_loader = PrefetchedDataLoader(data_loader)
            return data_loader


    def create_ml_dataset_from_spark(df: sql.DataFrame,
                                    num_shards: int,
                                    shuffle: bool,
                                    shuffle_seed: int,
                                    fs_directory: Optional[str] = None,
                                    compression: Optional[str] = None,
                                    node_hints: List[str] = None) -> MLDataset:
        return RayMLDataset.from_spark(
            df, num_shards, shuffle, shuffle_seed, fs_directory, compression, node_hints)<|MERGE_RESOLUTION|>--- conflicted
+++ resolved
@@ -179,7 +179,6 @@
     blocks, _ = _save_spark_df_to_object_store(df, False, _use_owner)
     return from_arrow_refs(blocks)
 
-<<<<<<< HEAD
 # This is an experimental API for now.
 # If you had any issue using it, welcome to report at our github.
 # This function WILL cache/persist the dataframe!
@@ -204,32 +203,6 @@
             object_ref.binary(), ray.ObjectRef.nil(), owner, "")
         blocks.append(object_ref)
     return from_arrow_refs(blocks)
-
-@ray.remote
-class RayDPConversionHelper():
-    def __init__(self):
-        self.objects = {}
-        self.this_actor_id = None
-
-    def add_objects(self, timestamp, objects):
-        self.objects[timestamp] = objects
-
-    def get_object(self, timestamp, idx):
-        return self.objects[timestamp][idx]
-
-    def get_ray_address(self):
-        return ray.worker.global_worker.node.address
-
-    def terminate(self):
-        ray.actor.exit_actor()
-
-    def get_actor_id(self):
-        self.this_actor_id = ray.get_runtime_context().actor_id
-        return self.this_actor_id
-
-RAYDP_OBJ_HOLDER_SUFFIX = "_OBJ_HOLDER"
-=======
->>>>>>> 95e78b2b
 
 def _convert_by_udf(spark: sql.SparkSession,
                     blocks: List[ObjectRef],
