--- conflicted
+++ resolved
@@ -31,32 +31,27 @@
 class SparkCluster(Cluster):
     def __init__(self, app_name, configs):
         super().__init__(None)
-<<<<<<< HEAD
+        self._app_name = app_name
         self._spark_master = None
-=======
-        self._app_name = app_name
-        self._spark_master_handle = None
->>>>>>> c5744a4d
         self._configs = configs
         self._set_up_master(None, None)
         self._spark_session: SparkSession = None
 
     def _set_up_master(self, resources: Dict[str, float], kwargs: Dict[Any, Any]):
         # TODO: specify the app master resource
-<<<<<<< HEAD
+        # TODO: differentiate client mode
+        # spark_master_name = self._app_name + RAYDP_SPARK_MASTER_SUFFIX
+        # self._spark_master_handle = RayDPSparkMaster.options(name=spark_master_name) \
+        #                                             .remote(self._configs)
+        # ray.get(self._spark_master_handle.start_up.remote())
         self._spark_master = RayDPSparkMaster(self._configs)
         self._spark_master.start_up()
-=======
-        spark_master_name = self._app_name + RAYDP_SPARK_MASTER_SUFFIX
-        self._spark_master_handle = RayDPSparkMaster.options(name=spark_master_name) \
-                                                    .remote(self._configs)
-        ray.get(self._spark_master_handle.start_up.remote())
->>>>>>> c5744a4d
 
     def _set_up_worker(self, resources: Dict[str, float], kwargs: Dict[str, str]):
         raise Exception("Unsupported operation")
 
     def get_cluster_url(self) -> str:
+        # return ray.get(self._spark_master_handle.get_master_url.remote())
         return self._spark_master.get_master_url()
 
     def get_spark_session(self,
@@ -114,5 +109,6 @@
             self._spark_session = None
 
         if self._spark_master is not None:
+            # self._spark_master_handle.stop.remote()
             self._spark_master.stop()
             self._spark_master = None