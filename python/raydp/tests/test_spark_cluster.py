--- conflicted
+++ resolved
@@ -162,7 +162,6 @@
     ])
     assert num_non_removed_pgs == 0
 
-<<<<<<< HEAD
 def test_reconstruction():
     cluster = ray.cluster_utils.Cluster()
     # Head node with no resources.
@@ -194,9 +193,7 @@
     )
     ray.get(ref)
 
-=======
 @pytest.mark.skip("flaky")
->>>>>>> c5744a4d
 def test_custom_installed_spark(custom_spark_dir):
     os.environ["SPARK_HOME"] = custom_spark_dir
     cluster = Cluster(
