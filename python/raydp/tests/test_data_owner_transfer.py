
import sys
import time

import pytest
import ray
from ray.exceptions import RayTaskError, OwnerDiedError
import raydp


def gen_test_data():
  from pyspark.sql.session import SparkSession
  s = SparkSession.getActiveSession()
 
  data = []
  tmp = [("ming", 20, 15552211521),
          ("hong", 19, 13287994007),
          ("dave", 21, 15552211523),
          ("john", 40, 15322211523),
          ("wong", 50, 15122211523)]

  for _ in range(10):
    data += tmp

  rdd = s.sparkContext.parallelize(data)
  out = s.createDataFrame(rdd, ["Name", "Age", "Phone"])
  return out
  
def test_fail_without_data_ownership_transfer():
  """
  Test shutting down Spark worker after data been put 
  into Ray object store without data ownership transfer.
  This test should be throw error of data inaccessible after
  its owner (e.g. Spark JVM process) has terminated, which is expected.
  """

  from raydp.spark.dataset import spark_dataframe_to_ray_dataset
  
  num_executor = 1

  ray.shutdown()
  raydp.stop_spark()

  ray.init()
  spark = raydp.init_spark(
    app_name = "example",
    num_executors = num_executor,
    executor_cores = 1,
    executor_memory = "500M"
    )

  df_train = gen_test_data()
  # df_train = df_train.sample(False, 0.001, 42)

  resource_stats = ray.available_resources()
  cpu_cnt = resource_stats['CPU']

  # convert data from spark dataframe to ray dataset without data ownership transfer
  ds = spark_dataframe_to_ray_dataset(df_train, parallelism=4)

  # display data
  ds.show(5)

  # release resource by shutting down spark
  raydp.stop_spark()
  ray.internal.internal_api.global_gc() # ensure GC kicked in
  time.sleep(3)

  # confirm that resources has been recycled
  resource_stats = ray.available_resources()
  assert resource_stats['CPU'] == cpu_cnt + num_executor

  # confirm that data get lost (error thrown)
<<<<<<< HEAD
  try:
    ds.mean('Age')
  except RayTaskError as e:
    assert isinstance(e.cause, OwnerDiedError)
  finally:
    ray.shutdown()
=======
  with pytest.raises(ray.exceptions.RayTaskError) as e:
    ds.mean('Age')

  ray.shutdown()
>>>>>>> c340d488

def test_data_ownership_transfer():
  """
  Test shutting down Spark worker after data been put 
  into Ray object store with data ownership transfer.
  This test should be able to execute till the end without crash as expected.
  """

  from raydp.spark.dataset import spark_dataframe_to_ray_dataset
  import numpy as np
  
  num_executor = 1

  ray.shutdown()
  raydp.stop_spark()

  ray.init()
  spark = raydp.init_spark(
    app_name = "example",
    num_executors = num_executor,
    executor_cores = 1,
    executor_memory = "500M"
    )

  df_train = gen_test_data()

  resource_stats = ray.available_resources()
  cpu_cnt = resource_stats['CPU']

  # convert data from spark dataframe to ray dataset,
  # and transfer data ownership to dedicated Object Holder (Singleton)
  ds = spark_dataframe_to_ray_dataset(df_train, parallelism=4, _use_owner=True)

  # display data
  ds.show(5)

  # release resource by shutting down spark Java process
  raydp.stop_spark(del_obj_holder=False)
  ray.internal.internal_api.global_gc() # ensure GC kicked in
  time.sleep(3)

  # confirm that resources has been recycled
  resource_stats = ray.available_resources()
  assert resource_stats['CPU'] == cpu_cnt + num_executor

  # confirm that data is still available from object store!
  # sanity check the dataset is as functional as normal
  assert np.isnan(ds.mean('Age')) is not True
   
  # final clean up
  raydp.stop_spark()
  ray.shutdown()


def test_api_compatibility():
  """
  Test the changes been made are not to break public APIs.
  """

  num_executor = 1

  ray.shutdown()
  raydp.stop_spark()

  ray.init()
  spark = raydp.init_spark(
    app_name = "example",
    num_executors = num_executor,
    executor_cores = 1,
    executor_memory = "500M"
    )

  df_train = gen_test_data()

  resource_stats = ray.available_resources()
  cpu_cnt = resource_stats['CPU']

  # check compatibility of ray 1.9.0 API: no data onwership transfer
  ds = ray.data.from_spark(df_train)
  ray.internal.internal_api.global_gc() # ensure GC kicked in
  time.sleep(3)

  # confirm that resources is still being occupied
  resource_stats = ray.available_resources()
  assert resource_stats['CPU'] == cpu_cnt
  
  # final clean up
  raydp.stop_spark()
  ray.shutdown()


if __name__ == '__main__':
  sys.exit(pytest.main(["-v", __file__]))
  
  # test_api_compatibility()
  # test_data_ownership_transfer()
  # test_fail_without_data_ownership_transfer()
<|MERGE_RESOLUTION|>--- conflicted
+++ resolved
@@ -4,6 +4,7 @@
 
 import pytest
 import ray
+from ray._private.client_mode_hook import client_mode_wrap
 from ray.exceptions import RayTaskError, OwnerDiedError
 import raydp
 
@@ -25,8 +26,12 @@
   rdd = s.sparkContext.parallelize(data)
   out = s.createDataFrame(rdd, ["Name", "Age", "Phone"])
   return out
+
+@client_mode_wrap
+def ray_gc():
+  ray.internal.internal_api.global_gc()
   
-def test_fail_without_data_ownership_transfer():
+def test_fail_without_data_ownership_transfer(ray_cluster):
   """
   Test shutting down Spark worker after data been put 
   into Ray object store without data ownership transfer.
@@ -38,10 +43,6 @@
   
   num_executor = 1
 
-  ray.shutdown()
-  raydp.stop_spark()
-
-  ray.init()
   spark = raydp.init_spark(
     app_name = "example",
     num_executors = num_executor,
@@ -63,7 +64,7 @@
 
   # release resource by shutting down spark
   raydp.stop_spark()
-  ray.internal.internal_api.global_gc() # ensure GC kicked in
+  ray_gc() # ensure GC kicked in
   time.sleep(3)
 
   # confirm that resources has been recycled
@@ -71,21 +72,12 @@
   assert resource_stats['CPU'] == cpu_cnt + num_executor
 
   # confirm that data get lost (error thrown)
-<<<<<<< HEAD
   try:
     ds.mean('Age')
   except RayTaskError as e:
     assert isinstance(e.cause, OwnerDiedError)
-  finally:
-    ray.shutdown()
-=======
-  with pytest.raises(ray.exceptions.RayTaskError) as e:
-    ds.mean('Age')
 
-  ray.shutdown()
->>>>>>> c340d488
-
-def test_data_ownership_transfer():
+def test_data_ownership_transfer(ray_cluster):
   """
   Test shutting down Spark worker after data been put 
   into Ray object store with data ownership transfer.
@@ -97,10 +89,6 @@
   
   num_executor = 1
 
-  ray.shutdown()
-  raydp.stop_spark()
-
-  ray.init()
   spark = raydp.init_spark(
     app_name = "example",
     num_executors = num_executor,
@@ -122,7 +110,7 @@
 
   # release resource by shutting down spark Java process
   raydp.stop_spark(del_obj_holder=False)
-  ray.internal.internal_api.global_gc() # ensure GC kicked in
+  ray_gc() # ensure GC kicked in
   time.sleep(3)
 
   # confirm that resources has been recycled
@@ -135,20 +123,15 @@
    
   # final clean up
   raydp.stop_spark()
-  ray.shutdown()
 
 
-def test_api_compatibility():
+def test_api_compatibility(ray_cluster):
   """
   Test the changes been made are not to break public APIs.
   """
 
   num_executor = 1
 
-  ray.shutdown()
-  raydp.stop_spark()
-
-  ray.init()
   spark = raydp.init_spark(
     app_name = "example",
     num_executors = num_executor,
@@ -163,7 +146,7 @@
 
   # check compatibility of ray 1.9.0 API: no data onwership transfer
   ds = ray.data.from_spark(df_train)
-  ray.internal.internal_api.global_gc() # ensure GC kicked in
+  ray_gc() # ensure GC kicked in
   time.sleep(3)
 
   # confirm that resources is still being occupied
@@ -172,7 +155,6 @@
   
   # final clean up
   raydp.stop_spark()
-  ray.shutdown()
 
 
 if __name__ == '__main__':
