#
# Licensed to the Apache Software Foundation (ASF) under one or more
# contributor license agreements.  See the NOTICE file distributed with
# this work for additional information regarding copyright ownership.
# The ASF licenses this file to You under the Apache License, Version 2.0
# (the "License"); you may not use this file except in compliance with
# the License.  You may obtain a copy of the License at
#
#    http://www.apache.org/licenses/LICENSE-2.0
#
# Unless required by applicable law or agreed to in writing, software
# distributed under the License is distributed on an "AS IS" BASIS,
# WITHOUT WARRANTIES OR CONDITIONS OF ANY KIND, either express or implied.
# See the License for the specific language governing permissions and
# limitations under the License.
#

import pytest
import os
import sys
import shutil
import torch

import databricks.koalas as ks

from raydp.torch import TorchEstimator
from raydp.utils import random_split

@pytest.mark.parametrize("use_fs_directory", [True, False])
def test_torch_estimator(spark_on_ray_small, use_fs_directory):
    # ---------------- data process with koalas ------------
    spark = spark_on_ray_small

    # calculate z = 3 * x + 4 * y + 5
    df: ks.DataFrame = ks.range(0, 100000)
    df["x"] = df["id"] + 100
    df["y"] = df["id"] + 1000
    df["z"] = df["x"] * 3 + df["y"] * 4 + 5
    df = df.astype("float")

    train_df, test_df = random_split(df, [0.7, 0.3])

    # ---------------- ray sgd -------------------------
    # create the model
    class LinearModel(torch.nn.Module):
        def __init__(self):
            super(LinearModel, self).__init__()
            self.linear = torch.nn.Linear(2, 1)

        def forward(self, x):
            return self.linear(x)

    model = LinearModel()
    # create the optimizer
    optimizer = torch.optim.Adam(model.parameters())
    # create the loss
    loss = torch.nn.MSELoss()
    # create lr_scheduler

    def lr_scheduler_creator(optimizer, config):
        return torch.optim.lr_scheduler.MultiStepLR(
            optimizer, milestones=[150, 250, 350], gamma=0.1)

    # create the estimator
    estimator = TorchEstimator(num_workers=2,
                               model=model,
                               optimizer=optimizer,
                               loss=loss,
                               lr_scheduler_creator=lr_scheduler_creator,
                               feature_columns=["x", "y"],
                               feature_types=torch.float,
                               label_column="z",
                               label_type=torch.float,
                               batch_size=1000,
                               num_epochs=2,
                               use_gpu=False)

    # train the model
<<<<<<< HEAD
    if use_fs_directory:
        dir = os.path.dirname(__file__) + "/test_torch"
        uri = "file://" + dir
        estimator.fit_on_spark(train_df, test_df, fs_directory=uri)
        shutil.rmtree(dir)
    else:
        estimator.fit_on_spark(train_df, test_df)
    estimator.shutdown()
=======
    estimator.fit_on_spark(train_df, test_df)
    model = estimator.get_model()
    result = model(torch.Tensor([[0, 0], [1, 1]]))
    assert result.shape == (2, 1)
>>>>>>> fa117b4e


if __name__ == "__main__":
    sys.exit(pytest.main(["-v", __file__]))<|MERGE_RESOLUTION|>--- conflicted
+++ resolved
@@ -76,21 +76,17 @@
                                use_gpu=False)
 
     # train the model
-<<<<<<< HEAD
     if use_fs_directory:
         dir = os.path.dirname(__file__) + "/test_torch"
         uri = "file://" + dir
         estimator.fit_on_spark(train_df, test_df, fs_directory=uri)
-        shutil.rmtree(dir)
     else:
         estimator.fit_on_spark(train_df, test_df)
-    estimator.shutdown()
-=======
-    estimator.fit_on_spark(train_df, test_df)
     model = estimator.get_model()
     result = model(torch.Tensor([[0, 0], [1, 1]]))
     assert result.shape == (2, 1)
->>>>>>> fa117b4e
+    if use_fs_directory:
+        shutil.rmtree(dir)
 
 
 if __name__ == "__main__":
