--- conflicted
+++ resolved
@@ -59,12 +59,8 @@
     def _get_or_create_spark_cluster(self) -> SparkCluster:
         if self._spark_cluster is not None:
             return self._spark_cluster
-<<<<<<< HEAD
-        self._spark_cluster = SparkCluster()
+        self._spark_cluster = SparkCluster(self._configs)
         print("RayDP Master URL: {}".format(self._spark_cluster.get_cluster_url()))
-=======
-        self._spark_cluster = SparkCluster(self._configs)
->>>>>>> 175ce6ac
         return self._spark_cluster
 
     def get_or_create_session(self):
