--- conflicted
+++ resolved
@@ -6,18 +6,10 @@
 from raydp.utils import random_split
 
 from data_process import nyc_taxi_preprocess, NYC_TRAIN_CSV
-<<<<<<< HEAD
-
-# Firstly, You need to init or connect to a ray cluster.
-# Note that you should set include_java to True.
-# For more config info in ray, please refer the ray doc:
-# https://docs.ray.io/en/latest/package-ref.html
-=======
 from typing import List, Dict
 from tensorflow.keras.callbacks import Callback
 # Firstly, You need to init or connect to a ray cluster. Note that you should set include_java to True.
 # For more config info in ray, please refer the ray doc. https://docs.ray.io/en/latest/package-ref.html
->>>>>>> a3c290b4
 # ray.init(address="auto")
 ray.init(num_cpus=6)
 
@@ -45,25 +37,6 @@
 features = [field.name for field in list(train_df.schema) if field.name != "fare_amount"]
 
 # Define the keras model
-<<<<<<< HEAD
-# Each feature will be regarded as an input with shape (1,）
-inTensor = []
-for _ in range(len(features)):
-    inTensor.append(keras.Input((1,)))
-concatenated = keras.layers.concatenate(inTensor)
-fc1 = keras.layers.Dense(256, activation="relu")(concatenated)
-bn1 = keras.layers.BatchNormalization()(fc1)
-fc2 = keras.layers.Dense(128, activation="relu")(bn1)
-bn2 = keras.layers.BatchNormalization()(fc2)
-fc3 = keras.layers.Dense(64, activation="relu")(bn2)
-bn3 = keras.layers.BatchNormalization()(fc3)
-fc4 = keras.layers.Dense(32, activation="relu")(bn3)
-bn4 = keras.layers.BatchNormalization()(fc4)
-fc5 = keras.layers.Dense(16, activation="relu")(bn4)
-bn5 = keras.layers.BatchNormalization()(fc5)
-fc6 = keras.layers.Dense(1)(bn5)
-model = keras.models.Model(inTensor, fc6)
-=======
 model = keras.Sequential(
     [
         keras.layers.InputLayer(input_shape=(len(features),)),
@@ -80,7 +53,6 @@
         keras.layers.Dense(1),
     ]
 )
->>>>>>> a3c290b4
 
 class PrintingCallback(Callback):
     def handle_result(self, results: List[Dict], **info):
@@ -90,16 +62,9 @@
 # Then create the tensorflow estimator provided by Raydp
 adam = keras.optimizers.Adam(learning_rate=0.001)
 loss = keras.losses.MeanSquaredError()
-<<<<<<< HEAD
-estimator = TFEstimator(num_workers=1, model=model, optimizer=adam,
-                        loss=loss, metrics=["mae"], feature_columns=features,
-                        label_column="fare_amount", batch_size=256, num_epochs=30,
-                        config={"fit_config": {"steps_per_epoch": train_df.count() // 256}})
-=======
 estimator = TFEstimator(num_workers=2, model=model, optimizer=adam, loss=loss,
                         metrics=["mae"], feature_columns=features, label_column="fare_amount",
                         batch_size=256, num_epochs=10, callbacks=[PrintingCallback()])
->>>>>>> a3c290b4
 
 # Train the model
 estimator.fit_on_spark(train_df, test_df)
