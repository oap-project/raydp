--- conflicted
+++ resolved
@@ -21,10 +21,7 @@
     <netty.version>4.1.94.Final</netty.version>
     <commons.text.version>1.10.0</commons.text.version>
     <commons.compress.version>1.21</commons.compress.version>
-<<<<<<< HEAD
-=======
     <rhino.version>1.7.12</rhino.version>
->>>>>>> a73ea2a4
     <protobuf.version>3.16.3</protobuf.version>
     <ivy.version>2.5.1</ivy.version>
     <project.build.sourceEncoding>UTF-8</project.build.sourceEncoding>
@@ -45,31 +42,6 @@
   <dependencyManagement>
     <dependencies>
       <dependency>
-<<<<<<< HEAD
-      <groupId>org.apache.spark</groupId>
-      <artifactId>spark-core_${scala.binary.version}</artifactId>
-      <version>${spark.version}</version>
-      <exclusions>
-        <exclusion>
-          <groupId>org.xerial.snappy</groupId>
-          <artifactId>snappy-java</artifactId>
-        </exclusion>
-      </exclusions>
-      <scope>provided</scope>
-    </dependency>
-
-    <dependency>
-      <groupId>org.xerial.snappy</groupId>
-      <artifactId>snappy-java</artifactId>
-      <version>${snappy.version}</version>
-    </dependency>
-    <dependency>
-      <groupId>org.apache.spark</groupId>
-      <artifactId>spark-sql_${scala.binary.version}</artifactId>
-      <version>${spark.version}</version>
-      <scope>provided</scope>
-    </dependency>
-=======
         <groupId>org.apache.spark</groupId>
         <artifactId>spark-core_${scala.binary.version}</artifactId>
         <version>${spark.version}</version>
@@ -149,7 +121,6 @@
           </exclusion>
         </exclusions>
       </dependency>
->>>>>>> a73ea2a4
 
       <dependency>
         <groupId>org.mozilla</groupId>
