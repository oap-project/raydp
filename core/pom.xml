<?xml version="1.0" encoding="UTF-8"?>

<project xmlns="http://maven.apache.org/POM/4.0.0" xmlns:xsi="http://www.w3.org/2001/XMLSchema-instance"
  xsi:schemaLocation="http://maven.apache.org/POM/4.0.0 http://maven.apache.org/xsd/maven-4.0.0.xsd">
  <modelVersion>4.0.0</modelVersion>

  <groupId>com.intel</groupId>
  <artifactId>raydp-parent</artifactId>
  <version>0.6.0-SNAPSHOT</version>
  <packaging>pom</packaging>

  <name>RayDP Parent Pom</name>
  <url>https://github.com/oap-project/raydp.git</url>

  <modules>
    <module>shims</module>
    <module>raydp-main</module>
  </modules>

  <properties>
    <spark.version>3.2.1</spark.version>
    <spark321.version>3.2.1</spark321.version>
    <spark330.version>3.3.0</spark330.version>
    <project.build.sourceEncoding>UTF-8</project.build.sourceEncoding>
    <project.reporting.outputEncoding>UTF-8</project.reporting.outputEncoding>
    <maven.compiler.source>1.8</maven.compiler.source>
    <maven.compiler.target>1.8</maven.compiler.target>
    <scala.version>2.12.15</scala.version>
    <jackson.version>2.13.4</jackson.version>
    <scala.binary.version>2.12</scala.binary.version>
<<<<<<< HEAD
    <ray.version>2.0.0-SNAPSHOT</ray.version>
=======
>>>>>>> 73c005bc
  </properties>

  <dependencyManagement>
    <dependencies>
      <dependency>
      <groupId>org.apache.spark</groupId>
      <artifactId>spark-core_2.12</artifactId>
      <version>${spark.version}</version>
      <scope>provided</scope>
    </dependency>

    <dependency>
      <groupId>org.apache.spark</groupId>
      <artifactId>spark-sql_2.12</artifactId>
      <version>${spark.version}</version>
      <scope>provided</scope>
    </dependency>

    <dependency>
      <groupId>io.ray</groupId>
      <artifactId>ray-api</artifactId>
      <version>${ray.version}</version>
      <scope>provided</scope>
    </dependency>
    <dependency>
      <groupId>io.ray</groupId>
      <artifactId>ray-runtime</artifactId>
      <version>${ray.version}</version>
      <scope>provided</scope>
    </dependency>

    <dependency>
      <groupId>net.sf.py4j</groupId>
      <artifactId>py4j</artifactId>
      <version>0.10.9.2</version>
      <scope>provided</scope>
    </dependency>

    <dependency>
      <groupId>org.apache.commons</groupId>
      <artifactId>commons-lang3</artifactId>
      <version>3.9</version>
    </dependency>

    <dependency>
      <groupId>com.fasterxml.jackson.core</groupId>
      <artifactId>jackson-core</artifactId>
      <version>${jackson.version}</version>
    </dependency>
    <dependency>
      <groupId>com.fasterxml.jackson.core</groupId>
      <artifactId>jackson-databind</artifactId>
      <version>2.13.4.2</version>
    </dependency>
    <dependency>
      <groupId>com.fasterxml.jackson.core</groupId>
      <artifactId>jackson-annotations</artifactId>
      <version>${jackson.version}</version>
    </dependency>
    <!-- Guava is excluded because of SPARK-6149.  The Guava version referenced in this module is
         15.0, which causes runtime incompatibility issues. -->
    <dependency>
      <groupId>com.fasterxml.jackson.module</groupId>
      <artifactId>jackson-module-scala_${scala.binary.version}</artifactId>
      <version>${jackson.version}</version>
      <exclusions>
        <exclusion>
          <groupId>com.google.guava</groupId>
          <artifactId>guava</artifactId>
        </exclusion>
      </exclusions>
    </dependency>
    <dependency>
      <groupId>com.fasterxml.jackson.module</groupId>
      <artifactId>jackson-module-jaxb-annotations</artifactId>
      <version>${jackson.version}</version>
    </dependency>
    </dependencies>
  </dependencyManagement>

  <build>
    <plugins>
      <plugin>
        <groupId>org.apache.maven.plugins</groupId>
        <artifactId>maven-jar-plugin</artifactId>
        <version>3.2.0</version>
      </plugin>
    </plugins>
  </build>

</project><|MERGE_RESOLUTION|>--- conflicted
+++ resolved
@@ -28,10 +28,7 @@
     <scala.version>2.12.15</scala.version>
     <jackson.version>2.13.4</jackson.version>
     <scala.binary.version>2.12</scala.binary.version>
-<<<<<<< HEAD
-    <ray.version>2.0.0-SNAPSHOT</ray.version>
-=======
->>>>>>> 73c005bc
+    <ray.version>1.9.0</ray.version>
   </properties>
 
   <dependencyManagement>
@@ -119,6 +116,7 @@
         <artifactId>maven-jar-plugin</artifactId>
         <version>3.2.0</version>
       </plugin>
+
     </plugins>
   </build>
 
