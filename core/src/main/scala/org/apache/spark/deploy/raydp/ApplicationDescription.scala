--- conflicted
+++ resolved
@@ -38,15 +38,10 @@
     memoryPerExecutorMB: Int,
     command: Command,
     user: String = System.getProperty("user.name", "<unknown>"),
-<<<<<<< HEAD
-    resourceReqsPerExecutor: Map[String, Double] = Map.empty,
-    shuffleServiceEnabled: Boolean = false)
-=======
     resourceReqsPerExecutor: Map[String, Double] = Map.empty) {
 
   def withNewCommand(newCommand: Command): ApplicationDescription = {
     ApplicationDescription(name, numExecutors, coresPerExecutor, memoryPerExecutorMB,
       newCommand, user, resourceReqsPerExecutor)
   }
-}
->>>>>>> 6cb6c1b5
+}