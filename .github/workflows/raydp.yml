--- conflicted
+++ resolved
@@ -77,10 +77,7 @@
             pip install torch
           fi
           pip install ray==1.12 pytest koalas tensorflow==2.5.1 tabulate xgboost_ray[default] grpcio-tools
-<<<<<<< HEAD
-=======
           pip install torchmetrics
->>>>>>> 676042be
           HOROVOD_WITH_GLOO=1
           HOROVOD_WITH_PYTORCH=1
           pip install horovod[pytorch,ray]
