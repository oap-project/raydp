--- conflicted
+++ resolved
@@ -146,7 +146,6 @@
 ```
 Please refer to [NYC Taxi PyTorch Estimator](./examples/pytorch_nyctaxi.py) and [NYC Taxi Tensorflow Estimator](./examples/tensorflow_nyctaxi.py) for full examples.
 
-<<<<<<< HEAD
 ***Fault Tolerance***
 
 The ray dataset converted from spark dataframe like above is not fault-tolerant. This is because we implement it using `Ray.put` combined with spark `mapPartitions`. Objects created by `Ray.put` is not recoverable in Ray.
@@ -172,11 +171,6 @@
 ```
 Notice that `from_spark_recoverable` will persist the converted dataframe. You can provide the storage level through keyword parameter `storage_level`. In addition, this feature is not available in ray client mode. If you need to use ray client, please wrap your application in a ray actor, as described in the ray client chapter.
 
-## MPI on Ray
-
-RayDP also provides an API for running MPI job on Ray. We support three types of MPI: `intel_mpi`, `openmpi` and `MPICH`. You can refer to [doc/mpi.md](./doc/mpi.md) for more details.
-=======
->>>>>>> 73c005bc
 
 ## Getting Involved
 To report bugs or request new features, please open a github issue.